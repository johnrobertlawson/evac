--- conflicted
+++ resolved
@@ -989,12 +989,8 @@
         oldidx = N.meshgrid(*oldidx_rowcol)
         #oldidx2 = N.copy(oldidx[:,:-1,:,:])
         #newidx = N.apply_along_axis(shift_half_idx,1,oldidx2)
-<<<<<<< HEAD
-        newidx = N.ogrid[0:nt,0.5:nlv-0.5,0:nlat,0:nlon]
-=======
         newidx_rowcol = N.ogrid[0:nt,0.5:nlv-0.5,0:nlat,0:nlon]
         newidx = N.meshgrid(*newidx_rowcol)
->>>>>>> ebc6679c
 
         w = interpn(points=oldidx,values=_w,xi=newidx)
         xi = interpn(points=oldidx,values=_xi,xi=newidx)
