--- conflicted
+++ resolved
@@ -1411,7 +1411,6 @@
         filelist = globdir.glob(gp.name)
 
     # Make sure paths are strings
-<<<<<<< HEAD
     fstr = [str(f) for f in filelist]
 
     # Order the files by date
@@ -1448,20 +1447,8 @@
         Nco.ncrcat(input=sort_files,output=outfpath)
     else:
         raise Exception
-=======
-    fl = [str(f) for f in filelist]
-
-    xnc = [xarray.open_dataset(nc) for nc in fl]
-    merged = xarray.concat(xnc, 'Time')
-    # merged = xarray.concat(xnc, 'forecast_time')
-<<<<<<< HEAD
-    merged.to_netcdf(str(outpath),format="NETCDF4")
-    print("Completed merge with NETCDF4 format; saved to {}".format(outpath))
-=======
-    merged.to_netcdf(str(outpath),format='NETCDF4')
->>>>>>> 8829e8d9
+
     print("Completed merge; saved to {}".format(outpath))
->>>>>>> 996b97f8a996124bea953099fe3aeada369ae50c
     return
 
 def pretty_fhr(fhr,in_fmt='hours',out_fmt=1):
